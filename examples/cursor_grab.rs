#![allow(clippy::single_match)]

use simple_logger::SimpleLogger;
use winit::{
<<<<<<< HEAD
    event::{DeviceEvent, ElementState, Event, KeyEvent, WindowEvent},
    event_loop::{ControlFlow, EventLoop},
    keyboard::{Key, ModifiersState},
=======
    event::{DeviceEvent, ElementState, Event, KeyboardInput, ModifiersState, WindowEvent},
    event_loop::EventLoop,
>>>>>>> 6474891f
    window::WindowBuilder,
};

fn main() {
    SimpleLogger::new().init().unwrap();
    let event_loop = EventLoop::new();

    let window = WindowBuilder::new()
        .with_title("Super Cursor Grab'n'Hide Simulator 9000")
        .build(&event_loop)
        .unwrap();

    let mut modifiers = ModifiersState::default();

    event_loop.run(move |event, _, control_flow| {
        control_flow.set_wait();

        match event {
            Event::WindowEvent { event, .. } => match event {
                WindowEvent::CloseRequested => control_flow.set_exit(),
                WindowEvent::KeyboardInput {
                    event:
                        KeyEvent {
                            logical_key: key,
                            state: ElementState::Released,
                            ..
                        },
                    ..
                } => {
                    // WARNING: Consider using `key_without_modifers()` if available on your platform.
                    // See the `key_binding` example
                    match key {
<<<<<<< HEAD
                        Key::Escape => *control_flow = ControlFlow::Exit,
                        Key::Character(ch) => match ch.to_lowercase().as_str() {
                            "g" => window.set_cursor_grab(!modifiers.shift_key()).unwrap(),
                            "h" => window.set_cursor_visible(modifiers.shift_key()),
                            _ => (),
                        },
=======
                        Escape => control_flow.set_exit(),
                        G => window.set_cursor_grab(!modifiers.shift()).unwrap(),
                        H => window.set_cursor_visible(modifiers.shift()),
>>>>>>> 6474891f
                        _ => (),
                    }
                }
                WindowEvent::ModifiersChanged(m) => modifiers = m,
                _ => (),
            },
            Event::DeviceEvent { event, .. } => match event {
                DeviceEvent::MouseMotion { delta } => println!("mouse moved: {:?}", delta),
                DeviceEvent::Button { button, state } => match state {
                    ElementState::Pressed => println!("mouse button {} pressed", button),
                    ElementState::Released => println!("mouse button {} released", button),
                },
                _ => (),
            },
            _ => (),
        }
    });
}<|MERGE_RESOLUTION|>--- conflicted
+++ resolved
@@ -2,14 +2,9 @@
 
 use simple_logger::SimpleLogger;
 use winit::{
-<<<<<<< HEAD
     event::{DeviceEvent, ElementState, Event, KeyEvent, WindowEvent},
     event_loop::{ControlFlow, EventLoop},
     keyboard::{Key, ModifiersState},
-=======
-    event::{DeviceEvent, ElementState, Event, KeyboardInput, ModifiersState, WindowEvent},
-    event_loop::EventLoop,
->>>>>>> 6474891f
     window::WindowBuilder,
 };
 
@@ -42,18 +37,12 @@
                     // WARNING: Consider using `key_without_modifers()` if available on your platform.
                     // See the `key_binding` example
                     match key {
-<<<<<<< HEAD
-                        Key::Escape => *control_flow = ControlFlow::Exit,
+                        Key::Escape => control_flow.set_exit(),
                         Key::Character(ch) => match ch.to_lowercase().as_str() {
                             "g" => window.set_cursor_grab(!modifiers.shift_key()).unwrap(),
                             "h" => window.set_cursor_visible(modifiers.shift_key()),
                             _ => (),
                         },
-=======
-                        Escape => control_flow.set_exit(),
-                        G => window.set_cursor_grab(!modifiers.shift()).unwrap(),
-                        H => window.set_cursor_visible(modifiers.shift()),
->>>>>>> 6474891f
                         _ => (),
                     }
                 }
