--- conflicted
+++ resolved
@@ -2,16 +2,9 @@
 
 use simple_logger::SimpleLogger;
 use winit::{
-<<<<<<< HEAD
     event::{ElementState, Event, KeyEvent, MouseButton, StartCause, WindowEvent},
     event_loop::{ControlFlow, EventLoop},
     keyboard::Key,
-=======
-    event::{
-        ElementState, Event, KeyboardInput, MouseButton, StartCause, VirtualKeyCode, WindowEvent,
-    },
-    event_loop::EventLoop,
->>>>>>> 6474891f
     window::{Window, WindowBuilder, WindowId},
 };
 
