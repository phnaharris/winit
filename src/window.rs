--- conflicted
+++ resolved
@@ -1,19 +1,9 @@
 use std::collections::vec_deque::IntoIter as VecDequeIter;
-use std::default::Default;
 
 use CreationError;
 use CursorState;
 use Event;
-<<<<<<< HEAD
 use MouseCursor;
-=======
-use GlContext;
-use GlProfile;
-use GlRequest;
-use MouseCursor;
-use PixelFormat;
-use Robustness;
->>>>>>> 95434eaf
 use Window;
 use WindowBuilder;
 use native_monitor::NativeMonitorId;
@@ -21,20 +11,7 @@
 use libc;
 use platform;
 
-<<<<<<< HEAD
-/// Object that allows you to build windows.
-pub struct WindowBuilder {
-    /// The attributes to use to create the window.
-    pub window: WindowAttributes,
-
-    /// Platform-specific configuration.
-    platform_specific: platform::PlatformSpecificWindowBuilderAttributes,
-}
-
 impl WindowBuilder {
-=======
-impl<'a> WindowBuilder<'a> {
->>>>>>> 95434eaf
     /// Initializes a new `WindowBuilder` with default values.
     #[inline]
     pub fn new() -> WindowBuilder {
@@ -73,13 +50,8 @@
 
     /// Requests a specific title for the window.
     #[inline]
-<<<<<<< HEAD
-    pub fn with_title(mut self, title: String) -> WindowBuilder {
-        self.window.title = title;
-=======
-    pub fn with_title<T: Into<String>>(mut self, title: T) -> WindowBuilder<'a> {
+    pub fn with_title<T: Into<String>>(mut self, title: T) -> WindowBuilder {
         self.window.title = title.into();
->>>>>>> 95434eaf
         self
     }
 
